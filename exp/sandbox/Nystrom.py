--- conflicted
+++ resolved
@@ -90,27 +90,10 @@
         S = A + Am12.dot(BB).dot(Am12)
         S = (S.T + S)/2
 
-<<<<<<< HEAD
-#        if __debug__:
-#            file_name = "matrix"
-#            try:
-#                with open(file_name, 'wb') as fd:
-#                    numpy.savetxt(fd, S)
-#            except IOError as e:
-#                logging.warning(" unable to open file '", file_name, "'\n", e)
-#                logging.warning("=> matrix not saved")
-#                raise
         lmbda, U = Util.safeEigh(S)
-#        V = X[:, inds].dot(Am12).dot(U).dot(numpy.diag(lmbda**-0.5))
+
         tol = 10**-10
-        lmbdaN = lmbda
-=======
-        lmbda, U = numpy.linalg.eigh(S)
-          
-        tol = 10**-10
-        
         lmbdaN = lmbda.copy()
->>>>>>> 75ea02ae
         lmbdaN[numpy.abs(lmbda) < tol] = 0
         lmbdaN[numpy.abs(lmbda) > tol] = lmbdaN[numpy.abs(lmbda) > tol]**-0.5
         
