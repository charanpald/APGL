"""
Some common functions used for the clustering experiments 
"""
import logging
import numpy
from apgl.graph.GraphUtils import GraphUtils 
from apgl.util.PathDefaults import PathDefaults
from exp.sandbox.IterativeSpectralClustering import IterativeSpectralClustering
from exp.sandbox.NingSpectralClustering import NingSpectralClustering
from exp.sandbox.IterativeModularityClustering import IterativeModularityClustering
from exp.sandbox.GraphIterators import toDenseGraphListIterator
import networkx
import argparse


class ClusterExpHelper(object):
    def __init__(self, iteratorFunc, numGraphs, cmdLine=None, algoArgs = None):
        # Default values for variables to choose which methods to run
        self.algoArgs = argparse.Namespace()
        self.algoArgs.runIASC = False
        self.algoArgs.runExact = False
        self.algoArgs.runNystrom = False
        self.algoArgs.runNing = False
        self.algoArgs.runModularity = False

        self.algoArgs.k1 = 10
        self.algoArgs.k2 = 10 
        self.algoArgs.k3 = 500
        
        self.algoArgs.T = 10
        
        self.algoArgs.computeBound = False
        
        # Variables related to the dataset
        self.getIteratorFunc = iteratorFunc
        self.numGraphs = numGraphs

<<<<<<< HEAD
        # basic resultsDir
        self.resultsDir = PathDefaults.getOutputDir() + "cluster/"
=======
        self.k1 = 10
        self.k2 = 10 
        self.k3 = 500
        self.T = 10 
>>>>>>> 6b3afdcb

        # read params from command line
        self.readAlgoParams(cmdLine, algoArgs)

    def readAlgoParams(self, cmdLine=None, args = None):
        # default values
        if not args:
            args = argparse.Namespace()
        for key, val in vars(args).items():
            self.algoArgs.__setattr__(key, val) 

        # define parser
        algoParser = argparse.ArgumentParser(description="")
        for method in ["runIASC", "runExact", "runModularity", "runNystrom", "runNing"]:
            algoParser.add_argument("--" + method, action="store_true", default=self.algoArgs.__getattribute__(method))
        algoParser.add_argument("--k1", type=int, help="Number of clusers", default=self.algoArgs.k1)
        algoParser.add_argument("--k2", type=int, help="Rank of the approximation", default=self.algoArgs.k2)
        algoParser.add_argument("--k3", type=int, help="Number of row/cols used by to find the approximate eigenvalues with Nystrom approach", default=self.algoArgs.k3)
        algoParser.add_argument("--T", type=int, help="The exact decomposition is recomputed any T-ith iteration", default=self.algoArgs.T)
        algoParser.add_argument("--computeBound", action="store_true", default=self.algoArgs.computeBound, help="Compute bounds on spaces angles")

        # parse
        algoParser.parse_args(cmdLine, namespace=args)
        for key, val in vars(args).items():
            self.algoArgs.__setattr__(key, val)
            
    def extendResultsDir(self, middle = None):
        if middle == None:
            middle = ""
        self.resultsDir += middle + "__k1_" + str(self.algoArgs.k1) + "__k2_" + str(self.algoArgs.k2) + "__k3_" + str(self.algoArgs.k3) + "__T_" + str(self.algoArgs.T) + "/"

    def printAlgoArgs(self):
        logging.info("Algo params")
        keys = list(vars(self.algoArgs).keys())
        keys.sort()
        for key in keys:
            logging.info("    " + str(key) + ": " + str(self.algoArgs.__getattribute__(key)))
    
    def getIterator(self):
        return self.getIteratorFunc()

    def recordResults(self, clusterList, timeList, fileName):
        """
        Save results for a particular clustering
        """
        iterator = self.getIterator()
        numMeasures = 3
        measures = numpy.zeros((self.numGraphs, numMeasures))
        numGraphInfo = 2
        graphInfo =  numpy.zeros((self.numGraphs, numGraphInfo))

        for i in range(self.numGraphs):
            W = next(iterator)
            G = networkx.Graph(W)
            measures[i, 0] = GraphUtils.modularity(W, clusterList[i])
            measures[i, 1] = GraphUtils.kwayNormalisedCut(W, clusterList[i])
            # nb clust
            measures[i, 2] = len(numpy.unique(clusterList[i]))
            # graph size
            graphInfo[i, 0] = W.shape[0]
            # nb connected components
            graphInfo[i, 1] = networkx.number_connected_components(G)
            
            
            
        file = open(fileName, 'wb')
        numpy.savez(file, measures, timeList, graphInfo)
        logging.info("Saved file as " + fileName)

    def runExperiment(self):
        """
        Run the selected clustering experiments and save results
        """
<<<<<<< HEAD
        TLogging = max(self.numGraphs // 100, 1)
        
        if self.algoArgs.runIASC or self.algoArgs.runExact:
            clusterer = IterativeSpectralClustering(self.algoArgs.k1, self.algoArgs.k2)
            clusterer.nb_iter_kmeans = 20
            clusterer.computeBound = self.algoArgs.computeBound

        if self.algoArgs.runIASC:
=======
        if self.runIASC:
>>>>>>> 6b3afdcb
            logging.info("Running approximate method")
            clusterer = IterativeSpectralClustering(self.k1, self.k2, T=self.T, alg="IASC")
            clusterer.nb_iter_kmeans = 20
            iterator = self.getIterator()
            clusterList, timeList, boundList = clusterer.clusterFromIterator(iterator, verbose=True, T=self.algoArgs.T, TLogging=TLogging)

            resultsFileName = self.resultsDir + "ResultsIASC.npz"
            self.recordResults(clusterList, timeList, resultsFileName)

        if self.algoArgs.runExact:
            logging.info("Running exact method")
            clusterer = IterativeSpectralClustering(self.k1, alg="exact")
            clusterer.nb_iter_kmeans = 20
            iterator = self.getIterator()
<<<<<<< HEAD
            clusterList, timeList, boundList = clusterer.clusterFromIterator(iterator, False, verbose=True, TLogging=TLogging)
=======
            clusterList, timeList, boundList = clusterer.clusterFromIterator(iterator, verbose=True)
>>>>>>> 6b3afdcb

            resultsFileName = self.resultsDir + "ResultsExact.npz"
            self.recordResults(clusterList, timeList, resultsFileName)

        if self.algoArgs.runNystrom:
            logging.info("Running nystrom method without updates")
<<<<<<< HEAD
            clusterer = IterativeSpectralClustering(self.algoArgs.k1, self.algoArgs.k2, k3=self.algoArgs.k3, nystromEigs=True)
=======
            clusterer = IterativeSpectralClustering(self.k1, self.k2, k3=self.k3, alg="nystrom")
>>>>>>> 6b3afdcb
            clusterer.nb_iter_kmeans = 20
            clusterer.computeBound = self.algoArgs.computeBound
            iterator = self.getIterator()
<<<<<<< HEAD
            clusterList, timeList, boundList = clusterer.clusterFromIterator(iterator, False, verbose=True, T=self.algoArgs.T, TLogging=TLogging)
=======
            clusterList, timeList, boundList = clusterer.clusterFromIterator(iterator, verbose=True)
>>>>>>> 6b3afdcb

            resultsFileName = self.resultsDir + "ResultsNystrom.npz"
            self.recordResults(clusterList, timeList, resultsFileName)

        if self.algoArgs.runModularity: 
            logging.info("Running modularity clustering")
            clusterer = IterativeModularityClustering(self.algoArgs.k1)
            iterator = self.getIterator()

            clusterList, timeList, boundList = clusterer.clusterFromIterator(iterator, verbose=True, T=self.algoArgs.T)

            resultsFileName = self.resultsDir + "ResultsModularity.npz"
            self.recordResults(clusterList, timeList, resultsFileName)

        if self.algoArgs.runNing:
            logging.info("Running Nings method")
            iterator = self.getIterator()
<<<<<<< HEAD
            clusterer = NingSpectralClustering(self.algoArgs.k1)
            clusterList, timeList, boundList = clusterer.cluster(iterator, verbose=True, T=self.algoArgs.T)
=======
            clusterer = NingSpectralClustering(self.k1, T=self.T)
            clusterList, timeList = clusterer.cluster(toDenseGraphListIterator(iterator), True)
>>>>>>> 6b3afdcb

            resultsFileName = self.resultsDir + "ResultsNing.npz"
            self.recordResults(clusterList, timeList, resultsFileName)

        logging.info("All done: see you around!")<|MERGE_RESOLUTION|>--- conflicted
+++ resolved
@@ -3,6 +3,7 @@
 """
 import logging
 import numpy
+from copy import copy
 from apgl.graph.GraphUtils import GraphUtils 
 from apgl.util.PathDefaults import PathDefaults
 from exp.sandbox.IterativeSpectralClustering import IterativeSpectralClustering
@@ -12,63 +13,75 @@
 import networkx
 import argparse
 
+class ClusterExpHelper(object):
+    # priority for default args
+    # - best priority: command-line value
+    # - middle priority: set-by-function value
+    # - lower priority: class value
+    defaultAlgoArgs = argparse.Namespace()
+    defaultAlgoArgs.runIASC = False
+    defaultAlgoArgs.runExact = False
+    defaultAlgoArgs.runNystrom = False
+    defaultAlgoArgs.runNing = False
+    defaultAlgoArgs.runModularity = False
 
-class ClusterExpHelper(object):
-    def __init__(self, iteratorFunc, numGraphs, cmdLine=None, algoArgs = None):
+    defaultAlgoArgs.k1 = 10
+    defaultAlgoArgs.k2 = 10 
+    defaultAlgoArgs.k3 = 500
+    
+    defaultAlgoArgs.T = 10
+    
+    defaultAlgoArgs.computeBound = False
+
+    @staticmethod
+    def newDefaultAlgoArgs(defaultAlgoArgs=None):
+        defaultAlgoArgs_ = copy(ClusterExpHelper.defaultAlgoArgs)
+        if defaultAlgoArgs:
+            for key, val in vars(defaultAlgoArgs).items():
+                defaultAlgoArgs_.__setattr__(key, val) 
+        
+        return(defaultAlgoArgs_)
+    
+    @staticmethod
+    def newAlgoParser(defaultAlgoArgs=None, add_help=False):
+        # default algorithm args
+        defaultAlgoArgs = ClusterExpHelper.newDefaultAlgoArgs(defaultAlgoArgs)
+        
+        # define parser
+        algoParser = argparse.ArgumentParser(description="", add_help=add_help)
+        for method in ["runIASC", "runExact", "runModularity", "runNystrom", "runNing"]:
+            algoParser.add_argument("--" + method, action="store_true", default=defaultAlgoArgs.__getattribute__(method))
+        algoParser.add_argument("--k1", type=int, help="Number of clusers", default=defaultAlgoArgs.k1)
+        algoParser.add_argument("--k2", type=int, help="Rank of the approximation", default=defaultAlgoArgs.k2)
+        algoParser.add_argument("--k3", type=int, help="Number of row/cols used by to find the approximate eigenvalues with Nystrom approach", default=defaultAlgoArgs.k3)
+        algoParser.add_argument("--T", type=int, help="The exact decomposition is recomputed any T-ith iteration", default=defaultAlgoArgs.T)
+        algoParser.add_argument("--computeBound", action="store_true", default=defaultAlgoArgs.computeBound, help="Compute bounds on spaces angles")
+        
+        return(algoParser)
+    
+    def __init__(self, iteratorFunc, numGraphs, cmdLine=None, defaultAlgoArgs = None):
         # Default values for variables to choose which methods to run
-        self.algoArgs = argparse.Namespace()
-        self.algoArgs.runIASC = False
-        self.algoArgs.runExact = False
-        self.algoArgs.runNystrom = False
-        self.algoArgs.runNing = False
-        self.algoArgs.runModularity = False
-
-        self.algoArgs.k1 = 10
-        self.algoArgs.k2 = 10 
-        self.algoArgs.k3 = 500
-        
-        self.algoArgs.T = 10
-        
-        self.algoArgs.computeBound = False
+        self.algoArgs = copy(self.__class__.defaultAlgoArgs)
         
         # Variables related to the dataset
         self.getIteratorFunc = iteratorFunc
         self.numGraphs = numGraphs
 
-<<<<<<< HEAD
         # basic resultsDir
         self.resultsDir = PathDefaults.getOutputDir() + "cluster/"
-=======
-        self.k1 = 10
-        self.k2 = 10 
-        self.k3 = 500
-        self.T = 10 
->>>>>>> 6b3afdcb
 
         # read params from command line
-        self.readAlgoParams(cmdLine, algoArgs)
+        self.readAlgoParams(cmdLine, defaultAlgoArgs)
 
-    def readAlgoParams(self, cmdLine=None, args = None):
-        # default values
-        if not args:
-            args = argparse.Namespace()
-        for key, val in vars(args).items():
-            self.algoArgs.__setattr__(key, val) 
-
+    def readAlgoParams(self, cmdLine=None, defaultAlgoArgs=None):
+        # update current algorithm args
+        self.algoArgs = self.__class__.newDefaultAlgoArgs(self.algoArgs)
+        
         # define parser
-        algoParser = argparse.ArgumentParser(description="")
-        for method in ["runIASC", "runExact", "runModularity", "runNystrom", "runNing"]:
-            algoParser.add_argument("--" + method, action="store_true", default=self.algoArgs.__getattribute__(method))
-        algoParser.add_argument("--k1", type=int, help="Number of clusers", default=self.algoArgs.k1)
-        algoParser.add_argument("--k2", type=int, help="Rank of the approximation", default=self.algoArgs.k2)
-        algoParser.add_argument("--k3", type=int, help="Number of row/cols used by to find the approximate eigenvalues with Nystrom approach", default=self.algoArgs.k3)
-        algoParser.add_argument("--T", type=int, help="The exact decomposition is recomputed any T-ith iteration", default=self.algoArgs.T)
-        algoParser.add_argument("--computeBound", action="store_true", default=self.algoArgs.computeBound, help="Compute bounds on spaces angles")
+        algoParser = self.__class__.newAlgoParser(self.algoArgs, True)
 
         # parse
-        algoParser.parse_args(cmdLine, namespace=args)
-        for key, val in vars(args).items():
-            self.algoArgs.__setattr__(key, val)
+        algoParser.parse_args(cmdLine, namespace=self.algoArgs)
             
     def extendResultsDir(self, middle = None):
         if middle == None:
@@ -117,56 +130,36 @@
         """
         Run the selected clustering experiments and save results
         """
-<<<<<<< HEAD
         TLogging = max(self.numGraphs // 100, 1)
         
-        if self.algoArgs.runIASC or self.algoArgs.runExact:
-            clusterer = IterativeSpectralClustering(self.algoArgs.k1, self.algoArgs.k2)
+        if self.algoArgs.runIASC:
+            logging.info("Running approximate method")
+            clusterer = IterativeSpectralClustering(self.algoArgs.k1, self.algoArgs.k2, T=self.algoArgs.T, alg="IASC")
             clusterer.nb_iter_kmeans = 20
             clusterer.computeBound = self.algoArgs.computeBound
-
-        if self.algoArgs.runIASC:
-=======
-        if self.runIASC:
->>>>>>> 6b3afdcb
-            logging.info("Running approximate method")
-            clusterer = IterativeSpectralClustering(self.k1, self.k2, T=self.T, alg="IASC")
-            clusterer.nb_iter_kmeans = 20
             iterator = self.getIterator()
-            clusterList, timeList, boundList = clusterer.clusterFromIterator(iterator, verbose=True, T=self.algoArgs.T, TLogging=TLogging)
+            clusterList, timeList, boundList = clusterer.clusterFromIterator(iterator, verbose=True, TLogging=TLogging)
 
             resultsFileName = self.resultsDir + "ResultsIASC.npz"
             self.recordResults(clusterList, timeList, resultsFileName)
 
         if self.algoArgs.runExact:
             logging.info("Running exact method")
-            clusterer = IterativeSpectralClustering(self.k1, alg="exact")
+            clusterer = IterativeSpectralClustering(self.algoArgs.k1, alg="exact")
             clusterer.nb_iter_kmeans = 20
             iterator = self.getIterator()
-<<<<<<< HEAD
-            clusterList, timeList, boundList = clusterer.clusterFromIterator(iterator, False, verbose=True, TLogging=TLogging)
-=======
-            clusterList, timeList, boundList = clusterer.clusterFromIterator(iterator, verbose=True)
->>>>>>> 6b3afdcb
+            clusterList, timeList, boundList = clusterer.clusterFromIterator(iterator, verbose=True, TLogging=TLogging)
 
             resultsFileName = self.resultsDir + "ResultsExact.npz"
             self.recordResults(clusterList, timeList, resultsFileName)
 
         if self.algoArgs.runNystrom:
             logging.info("Running nystrom method without updates")
-<<<<<<< HEAD
-            clusterer = IterativeSpectralClustering(self.algoArgs.k1, self.algoArgs.k2, k3=self.algoArgs.k3, nystromEigs=True)
-=======
-            clusterer = IterativeSpectralClustering(self.k1, self.k2, k3=self.k3, alg="nystrom")
->>>>>>> 6b3afdcb
+            clusterer = IterativeSpectralClustering(self.algoArgs.k1, self.algoArgs.k2, k3=self.algoArgs.k3, alg="nystrom")
             clusterer.nb_iter_kmeans = 20
             clusterer.computeBound = self.algoArgs.computeBound
             iterator = self.getIterator()
-<<<<<<< HEAD
-            clusterList, timeList, boundList = clusterer.clusterFromIterator(iterator, False, verbose=True, T=self.algoArgs.T, TLogging=TLogging)
-=======
-            clusterList, timeList, boundList = clusterer.clusterFromIterator(iterator, verbose=True)
->>>>>>> 6b3afdcb
+            clusterList, timeList, boundList = clusterer.clusterFromIterator(iterator, verbose=True, TLogging=TLogging)
 
             resultsFileName = self.resultsDir + "ResultsNystrom.npz"
             self.recordResults(clusterList, timeList, resultsFileName)
@@ -184,13 +177,8 @@
         if self.algoArgs.runNing:
             logging.info("Running Nings method")
             iterator = self.getIterator()
-<<<<<<< HEAD
             clusterer = NingSpectralClustering(self.algoArgs.k1)
             clusterList, timeList, boundList = clusterer.cluster(iterator, verbose=True, T=self.algoArgs.T)
-=======
-            clusterer = NingSpectralClustering(self.k1, T=self.T)
-            clusterList, timeList = clusterer.cluster(toDenseGraphListIterator(iterator), True)
->>>>>>> 6b3afdcb
 
             resultsFileName = self.resultsDir + "ResultsNing.npz"
             self.recordResults(clusterList, timeList, resultsFileName)
