"""
Some common functions used for the clustering experiments 
"""
import logging
import numpy
from copy import copy
from apgl.graph.GraphUtils import GraphUtils 
from apgl.util.PathDefaults import PathDefaults
from exp.sandbox.IterativeSpectralClustering import IterativeSpectralClustering
from exp.sandbox.NingSpectralClustering import NingSpectralClustering
from exp.sandbox.IterativeModularityClustering import IterativeModularityClustering
from exp.sandbox.GraphIterators import toDenseGraphListIterator
import networkx
import argparse

class ClusterExpHelper(object):
    # priority for default args
    # - best priority: command-line value
    # - middle priority: set-by-function value
    # - lower priority: class value
    defaultAlgoArgs = argparse.Namespace()
    defaultAlgoArgs.runIASC = False
    defaultAlgoArgs.runExact = False
    defaultAlgoArgs.runNystrom = False
    defaultAlgoArgs.runNing = False
    defaultAlgoArgs.runModularity = False

    defaultAlgoArgs.k1 = 10
    defaultAlgoArgs.k2 = 10 
    defaultAlgoArgs.k3 = 500
    
    defaultAlgoArgs.T = 10
    
    defaultAlgoArgs.computeBound = False

    @staticmethod
    def newDefaultAlgoArgs(defaultAlgoArgs=None):
        defaultAlgoArgs_ = copy(ClusterExpHelper.defaultAlgoArgs)
        if defaultAlgoArgs:
            for key, val in vars(defaultAlgoArgs).items():
                defaultAlgoArgs_.__setattr__(key, val) 
        
        return(defaultAlgoArgs_)
    
    @staticmethod
    def newAlgoParser(defaultAlgoArgs=None, add_help=False):
        # default algorithm args
        defaultAlgoArgs = ClusterExpHelper.newDefaultAlgoArgs(defaultAlgoArgs)
        
        # define parser
        algoParser = argparse.ArgumentParser(description="", add_help=add_help)
        for method in ["runIASC", "runExact", "runModularity", "runNystrom", "runNing"]:
            algoParser.add_argument("--" + method, action="store_true", default=defaultAlgoArgs.__getattribute__(method))
        algoParser.add_argument("--k1", type=int, help="Number of clusers", default=defaultAlgoArgs.k1)
        algoParser.add_argument("--k2", type=int, help="Rank of the approximation", default=defaultAlgoArgs.k2)
        algoParser.add_argument("--k3", type=int, help="Number of row/cols used by to find the approximate eigenvalues with Nystrom approach", default=defaultAlgoArgs.k3)
        algoParser.add_argument("--T", type=int, help="The exact decomposition is recomputed any T-ith iteration", default=defaultAlgoArgs.T)
        algoParser.add_argument("--computeBound", action="store_true", default=defaultAlgoArgs.computeBound, help="Compute bounds on spaces angles")
        
        return(algoParser)
    
    def __init__(self, iteratorFunc, numGraphs, cmdLine=None, defaultAlgoArgs = None):
        # Default values for variables to choose which methods to run
        self.algoArgs = copy(self.__class__.defaultAlgoArgs)
        
        # Variables related to the dataset
        self.getIteratorFunc = iteratorFunc
        self.numGraphs = numGraphs

        # basic resultsDir
        self.resultsDir = PathDefaults.getOutputDir() + "cluster/"

<<<<<<< HEAD
        self.k1 = 10
        self.k2 = 10 
        self.k3 = 500
        self.T = 10 
   
=======
        # read params from command line
        self.readAlgoParams(cmdLine, defaultAlgoArgs)
>>>>>>> 93a4a43b

    def readAlgoParams(self, cmdLine=None, defaultAlgoArgs=None):
        # update current algorithm args
        self.algoArgs = self.__class__.newDefaultAlgoArgs(self.algoArgs)
        
        # define parser
        algoParser = self.__class__.newAlgoParser(self.algoArgs, True)

        # parse
        algoParser.parse_args(cmdLine, namespace=self.algoArgs)
            
    def extendResultsDir(self, middle = None):
        if middle == None:
            middle = ""
        self.resultsDir += middle + "__k1_" + str(self.algoArgs.k1) + "__k2_" + str(self.algoArgs.k2) + "__k3_" + str(self.algoArgs.k3) + "__T_" + str(self.algoArgs.T) + "/"

    def printAlgoArgs(self):
        logging.info("Algo params")
        keys = list(vars(self.algoArgs).keys())
        keys.sort()
        for key in keys:
            logging.info("    " + str(key) + ": " + str(self.algoArgs.__getattribute__(key)))
    
    def getIterator(self):
        return self.getIteratorFunc()

    def recordResults(self, clusterList, timeList, fileName):
        """
        Save results for a particular clustering
        """
        iterator = self.getIterator()
        numMeasures = 3
        measures = numpy.zeros((self.numGraphs, numMeasures))
        numGraphInfo = 2
        graphInfo =  numpy.zeros((self.numGraphs, numGraphInfo))

        for i in range(self.numGraphs):
            W = next(iterator)
            G = networkx.Graph(W)
            measures[i, 0] = GraphUtils.modularity(W, clusterList[i])
            measures[i, 1] = GraphUtils.kwayNormalisedCut(W, clusterList[i])
            # nb clust
            measures[i, 2] = len(numpy.unique(clusterList[i]))
            # graph size
            graphInfo[i, 0] = W.shape[0]
            # nb connected components
            graphInfo[i, 1] = networkx.number_connected_components(G)
           
        file = open(fileName, 'wb')
        numpy.savez(file, measures, timeList, graphInfo)
        logging.info("Saved file as " + fileName)

    def runExperiment(self):
        """
        Run the selected clustering experiments and save results
        """
        TLogging = max(self.numGraphs // 100, 1)
        
        if self.algoArgs.runIASC:
            logging.info("Running approximate method")
            clusterer = IterativeSpectralClustering(self.algoArgs.k1, self.algoArgs.k2, T=self.algoArgs.T, alg="IASC")
            clusterer.nb_iter_kmeans = 20
            clusterer.computeBound = self.algoArgs.computeBound
            iterator = self.getIterator()
            clusterList, timeList, boundList = clusterer.clusterFromIterator(iterator, verbose=True, TLogging=TLogging)

            resultsFileName = self.resultsDir + "ResultsIASC.npz"
            self.recordResults(clusterList, timeList, resultsFileName)

        if self.algoArgs.runExact:
            logging.info("Running exact method")
            clusterer = IterativeSpectralClustering(self.algoArgs.k1, alg="exact")
            clusterer.nb_iter_kmeans = 20
            iterator = self.getIterator()
            clusterList, timeList, boundList = clusterer.clusterFromIterator(iterator, verbose=True, TLogging=TLogging)

            resultsFileName = self.resultsDir + "ResultsExact.npz"
            self.recordResults(clusterList, timeList, resultsFileName)

        if self.algoArgs.runNystrom:
            logging.info("Running nystrom method without updates")
<<<<<<< HEAD
            clusterer = IterativeSpectralClustering(self.k1, k3=self.k3, alg="nystrom")
=======
            clusterer = IterativeSpectralClustering(self.algoArgs.k1, self.algoArgs.k2, k3=self.algoArgs.k3, alg="nystrom")
>>>>>>> 93a4a43b
            clusterer.nb_iter_kmeans = 20
            clusterer.computeBound = self.algoArgs.computeBound
            iterator = self.getIterator()
            clusterList, timeList, boundList = clusterer.clusterFromIterator(iterator, verbose=True, TLogging=TLogging)

            resultsFileName = self.resultsDir + "ResultsNystrom.npz"
            self.recordResults(clusterList, timeList, resultsFileName)

        if self.algoArgs.runModularity: 
            logging.info("Running modularity clustering")
            clusterer = IterativeModularityClustering(self.algoArgs.k1)
            iterator = self.getIterator()

            clusterList, timeList, boundList = clusterer.clusterFromIterator(iterator, verbose=True, T=self.algoArgs.T)

            resultsFileName = self.resultsDir + "ResultsModularity.npz"
            self.recordResults(clusterList, timeList, resultsFileName)

        if self.algoArgs.runNing:
            logging.info("Running Nings method")
            iterator = self.getIterator()
            clusterer = NingSpectralClustering(self.algoArgs.k1)
            clusterList, timeList, boundList = clusterer.cluster(iterator, verbose=True, T=self.algoArgs.T)

            resultsFileName = self.resultsDir + "ResultsNing.npz"
            self.recordResults(clusterList, timeList, resultsFileName)

        logging.info("All done: see you around!")<|MERGE_RESOLUTION|>--- conflicted
+++ resolved
@@ -70,16 +70,8 @@
         # basic resultsDir
         self.resultsDir = PathDefaults.getOutputDir() + "cluster/"
 
-<<<<<<< HEAD
-        self.k1 = 10
-        self.k2 = 10 
-        self.k3 = 500
-        self.T = 10 
-   
-=======
         # read params from command line
         self.readAlgoParams(cmdLine, defaultAlgoArgs)
->>>>>>> 93a4a43b
 
     def readAlgoParams(self, cmdLine=None, defaultAlgoArgs=None):
         # update current algorithm args
@@ -161,11 +153,8 @@
 
         if self.algoArgs.runNystrom:
             logging.info("Running nystrom method without updates")
-<<<<<<< HEAD
-            clusterer = IterativeSpectralClustering(self.k1, k3=self.k3, alg="nystrom")
-=======
+
             clusterer = IterativeSpectralClustering(self.algoArgs.k1, self.algoArgs.k2, k3=self.algoArgs.k3, alg="nystrom")
->>>>>>> 93a4a43b
             clusterer.nb_iter_kmeans = 20
             clusterer.computeBound = self.algoArgs.computeBound
             iterator = self.getIterator()
