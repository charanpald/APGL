"""
Compare our clustering method and that of Ning et al. on the Bemol data 
"""

import os
import sys
import errno
import itertools
import logging
import numpy
from apgl.graph import *
from apgl.util.PathDefaults import PathDefaults
from exp.clusterexp.ClusterExpHelper import ClusterExpHelper
from exp.clusterexp.BemolData import BemolData
from exp.sandbox.GraphIterators import MaxComponentsIterator
import argparse

if __debug__: 
    raise RuntimeError("Must run python with -O flag")

logging.basicConfig(stream=sys.stdout, level=logging.DEBUG)

#=========================================================================
#=========================================================================
# arguments (overwritten by the command line)
#=========================================================================
#=========================================================================
# Arguments related to the dataset
dataArgs = argparse.Namespace()
dataArgs.nbUser = 20000 # set to 'None' to have all users
dataArgs.nbPurchasesPerIt = 100 # set to 'None' to take all the purchases
                                      # per date
dataArgs.startingIteration = 1000
dataArgs.endingIteration = None # set to 'None' to have all iterations
dataArgs.stepSize = 30 #This is the step in the number of weeks 
dataArgs.maxComponents = None

# Arguments related to the algorithm
# If one arg is not set, default from ClusterExpHelper.py is used
defaultAlgoArgs = argparse.Namespace()
#defaultAlgoArgs.runIASC = True
#defaultAlgoArgs.runExact = True
#defaultAlgoArgs.runModularity = True
#defaultAlgoArgs.runNystrom = True
#defaultAlgoArgs.runNing = True

defaultAlgoArgs.k1 = 30
defaultAlgoArgs.k2s = [30, 60, 100, 200]
defaultAlgoArgs.k3s = [30, 60, 100, 200, 400]

defaultAlgoArgs.T = 10 

#=========================================================================
#=========================================================================
# usefull
#=========================================================================
#=========================================================================
# val should be a string at the beginning
def isIntOrNone(string):
    if string == "None":
        return None
    elif string.lstrip("+").isdigit():
        return int(string)
    else:
        msg = string + " is not a positive integer"
        raise argparse.ArgumentTypeError(msg)
    
#=========================================================================
#=========================================================================
# init (reading/writting command line arguments)
#=========================================================================
#=========================================================================

# data args parser #
dataParser = argparse.ArgumentParser(description="", add_help=False)
dataParser.add_argument("-h", "--help", action="store_true", help="show this help message and exit")
dataParser.add_argument("--nbUser", type=isIntOrNone, help="The graph is based on the $nbUser$ first users (default: %(default)s)", default=dataArgs.nbUser)
dataParser.add_argument("--nbPurchasesPerIt", type=isIntOrNone, help="Maximum number of purchases per iteration (default: %(default)s)", default=dataArgs.nbPurchasesPerIt)
dataParser.add_argument("--startingIteration", type=int, help="At which iteration to start clustering algorithms (default: %(default)s)", default=dataArgs.startingIteration)
dataParser.add_argument("--endingIteration", type=isIntOrNone, help="At which iteration to end clustering algorithms (default: %(default)s)", default=dataArgs.endingIteration)
dataParser.add_argument("--stepSize", type=int, help="Number of iterations between each clustering (default: %(default)s)", default=dataArgs.stepSize)
dataParser.add_argument("--maxComponents", type=isIntOrNone, help="Graphs with more than MAXCOMPONENTS components are filtered out (default: %(default)s)", default=dataArgs.maxComponents)
devNull, remainingArgs = dataParser.parse_known_args(namespace=dataArgs)
if dataArgs.help:
    helpParser  = argparse.ArgumentParser(description="", add_help=False, parents=[dataParser, ClusterExpHelper.newAlgoParser(defaultAlgoArgs)])
    helpParser.print_help()
    exit()

dataArgs.extendedDirName = "Bemol/"
#dataArgs.extendedDirName = "Bemol_nbU=" + str(dataArgs.nbUser) + "_nbPurchPerIt=" + str(dataArgs.nbPurchasesPerIt) + "_startIt=" + str(dataArgs.startingIteration) + "_endIt=" + str(dataArgs.endingIteration) + "_maxComponents=" + str(dataArgs.maxComponents) + "/"

# seed #
numpy.random.seed(21)

# printing options #
numpy.set_printoptions(suppress=True, linewidth=60)
numpy.seterr("raise", under="ignore")

# print args #
logging.info("Running on Bemol")
logging.info("Data params:")
keys = list(vars(dataArgs).keys())
keys.sort()
for key in keys:
    logging.info("    " + str(key) + ": " + str(dataArgs.__getattribute__(key)))

#=========================================================================
#=========================================================================
# data
#=========================================================================
#=========================================================================
dataDir = PathDefaults.getDataDir() + "cluster/"

def getIterator():
    bemolIterator = BemolData.getGraphIterator(dataDir, dataArgs.nbUser, dataArgs.nbPurchasesPerIt)
<<<<<<< HEAD
    if dataArgs.maxComponents:
        bemolIterator = MaxComponentsIterator(bemolIterator, dataArgs.maxComponents)
=======
>>>>>>> 1b36d850
    return itertools.islice(bemolIterator, dataArgs.startingIteration, dataArgs.endingIteration, dataArgs.stepSize)

logging.info("Computing the number of iterations")
numGraphs = 0
for W in getIterator():
    numGraphs += 1
#    logging.info(str(numGraphs) + "\t" + str(W.shape))
#    if __debug__:
#        Parameter.checkSymmetric(W)
logging.info("Number of iterations: " + str(numGraphs))


#=========================================================================
#=========================================================================
# run
#=========================================================================
#=========================================================================

logging.info("Creating the exp-runner")
clusterExpHelper = ClusterExpHelper(getIterator, numGraphs, remainingArgs, defaultAlgoArgs, dataArgs.extendedDirName)
clusterExpHelper.printAlgoArgs()

#    os.makedirs(resultsDir, exist_ok=True) # for python 3.2
try:
    os.makedirs(clusterExpHelper.resultsDir)
except OSError as err:
    if err.errno != errno.EEXIST:
        raise

clusterExpHelper.runExperiment()

# to run
# python -c "execfile('exp/clusterexp/BemolExperiment.py')"
# python2.7 -c "execfile('exp/clusterexp/BemolExperiment.py')"
# python3 -c "exec(open('exp/clusterexp/BemolExperiment.py').read())"
# python3 exp/clusterexp/BemolExperiment.py --help
<|MERGE_RESOLUTION|>--- conflicted
+++ resolved
@@ -113,11 +113,8 @@
 
 def getIterator():
     bemolIterator = BemolData.getGraphIterator(dataDir, dataArgs.nbUser, dataArgs.nbPurchasesPerIt)
-<<<<<<< HEAD
     if dataArgs.maxComponents:
         bemolIterator = MaxComponentsIterator(bemolIterator, dataArgs.maxComponents)
-=======
->>>>>>> 1b36d850
     return itertools.islice(bemolIterator, dataArgs.startingIteration, dataArgs.endingIteration, dataArgs.stepSize)
 
 logging.info("Computing the number of iterations")
