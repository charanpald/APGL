--- conflicted
+++ resolved
@@ -98,184 +98,6 @@
 #=========================================================================
 #=========================================================================
 class GrowingContrastGraphIterator(object):
-<<<<<<< HEAD
-	def __init__(self):
-		self.numLevel = _numLevel
-		self.numSubClustersPerLevel = _numSubClustersPerLevel
-		self.numSmallestCluster = self.numSubClustersPerLevel**(self.numLevel-1)
-		self.numVertices = self.numSmallestCluster*20
-		self.minP = 0.0005
-		self.maxP = _maxP
-		self.deltaP = (self.maxP-self.minP)/(self.numLevel-1)
-		self.iter = 0
-		# level matrix
-		self.levelMatrix = numpy.zeros((self.numVertices, self.numVertices))
-		self.fillLevelMatrix(0, self.numVertices, 1)
-		# edges matrix
-		self.edgesMatrix = scipy.sparse.csr_matrix((self.numVertices, self.numVertices))
-		
-	def fillLevelMatrix(self, i, size, lvl):
-		if lvl == self.numLevel:
-			return
-		subSize = size/self.numSubClustersPerLevel
-		for ii in range(i, i+size, subSize):
-			j = ii + subSize
-			self.levelMatrix[ii:j,ii:j] = lvl * numpy.ones((subSize, subSize))
-			self.fillLevelMatrix(ii, subSize, lvl+1)
-
-	def __iter__(self):
-		return self
-
-	def next(self):
-		# new edges
-		numTry = 100
-		for dev_null in range(0, numTry):
-			R = numpy.random.rand(self.numVertices, self.numVertices)
-			P = (self.minP + self.levelMatrix *self.deltaP)*self.iter
-			newEdges = numpy.array(R < P, dtype=float)
-			newEdges = numpy.array(newEdges - self.edgesMatrix.todense() > 0, dtype=float)
-			newEdges = numpy.array( (newEdges + newEdges.T)>0, dtype=float)
-			self.edgesMatrix = self.edgesMatrix + scipy.sparse.csr_matrix(newEdges)
-			if numpy.count_nonzero(newEdges) != 0:
-				break
-		else: # if leaving loop normaly
-			logging.warning("GrowingContrastGraphIterator did not add new edges in " + str(numTry) + " draws")
-#			print P
-#			print newEdges
-#			print self.edgesMatrix*7 +1
-#			print sum(newEdges.ravel()), sum(newEdges.ravel()) == 0.0
-		self.iter += 1
-		return self.edgesMatrix
-
-
-k1 = 9 # numCluster to learn
-k2 = 8*k1 # numEigenVector kept
-k3 = 90 
-startingIter = 3
-endIter = 23
-numIter = endIter - startingIter
-
-#Variables to choose which methods to run
-runNing = False
-
-#numRepetitions = 50
-numRepetitions = 2
-
-T = 1000 # index of iteration where exact decomposition is computed
-exactClusterer = IterativeSpectralClustering(k1, alg="exact")
-iascClusterer9 = IterativeSpectralClustering(k1, 9, alg="IASC", T=T)
-iascClusterer18 = IterativeSpectralClustering(k1, 18, alg="IASC", T=T)
-iascClusterer36 = IterativeSpectralClustering(k1, 36, alg="IASC", T=T)
-iascClusterer72 = IterativeSpectralClustering(k1, 72, alg="IASC", T=T)
-nystromClusterer = IterativeSpectralClustering(k1, k3=k3, alg="nystrom")
-ningsClusterer = NingSpectralClustering(k1, T=T)
-
-def getGraphIterator():
-	return itertools.islice(GrowingContrastGraphIterator(), startingIter, endIter)
-
-for r in range(numRepetitions):
-	logging.debug("Run " + str(r))
-	
-	logging.info("Running exact method")
-	graphIterator = getGraphIterator()
-	clustersExact = exactClusterer.clusterFromIterator(graphIterator)
-
-	logging.info("Running approximate method")
-	graphIterator = getGraphIterator()
-	clustListApprox9 = iascClusterer9.clusterFromIterator(graphIterator)
- 
- 	graphIterator = getGraphIterator()
-	clustListApprox18 = iascClusterer18.clusterFromIterator(graphIterator)
- 
- 	graphIterator = getGraphIterator()
-	clustListApprox36 = iascClusterer36.clusterFromIterator(graphIterator)
- 
- 	graphIterator = getGraphIterator()
-	clustListApprox72 = iascClusterer72.clusterFromIterator(graphIterator)
-
-	logging.info("Running Nystrom method")
-	graphIterator = getGraphIterator()
-	clustListNystrom = nystromClusterer.clusterFromIterator(graphIterator)
-
-	if runNing:
-		logging.info("Running Nings method")
-		graphIterator = getGraphIterator()
-		clustListNings = ningsClusterer.cluster(toDenseGraphListIterator(graphIterator))
-
-	print(clustersExact[0].shape)
-	break 
-
-	# compute error for each iteration and lvl
-	# error: proportion of pairs of vertices (x,y) s.t.
-	#    (cl(x) == cl(y)) != (learned_cl(x) == learned_cl(y))
-	if not 'meanClustErrExact' in locals():
-		meanClustErrExact = numpy.zeros((_numLevel, numIter))
-		meanClustErrApprox = numpy.zeros((_numLevel, numIter))
-		meanClustErrNings = numpy.zeros((_numLevel, numIter))
-		if runExact:
-			numVertices = clustersExact[0].size
-		if runIASC:
-			numVertices = clustListApprox[0].size
-		if runNing:
-			numVertices = clustListNings[0].size
-			
-
-	clust_size = numVertices # number of vertices per cluster
-	print(clust_size)
- 
-	for lvl in range(_numLevel):
-
-		if runExact:
-			# error with exact eigenvalue decomposition
-			for it in range(numIter):
-				clusters = clustersExact[it]
-				error = 0
-				for v1 in range(numVertices):
-					for v2 in range(v1+1, numVertices):
-						same_cl = (v1 / clust_size) == (v2 / clust_size)
-						same_learned_cl = clusters[v1] == clusters[v2]
-						error += same_cl != same_learned_cl
-				meanClustErrExact[lvl, it] += float(error)*2/(numVertices)/(numVertices-1)
-                       
-                       #meanClustErrExact[t, it, r] += GraphUtils.randIndex(clustListExact[it], indicesList) 
-
-		if runIASC:
-			# error with our incremental approximation
-			for it in range(numIter):
-				clusters = clustListApprox[it]
-				error = 0
-				for v1 in range(numVertices):
-					for v2 in range(v1+1, numVertices):
-						same_cl = (v1 / clust_size) == (v2 / clust_size)
-						same_learned_cl = clusters[v1] == clusters[v2]
-						error += same_cl != same_learned_cl
-				meanClustErrApprox[lvl, it] += float(error)*2/(numVertices)/(numVertices-1)
-
-		if runNing:
-			# error with Ning incremental approximation
-			for it in range(numIter):
-				clusters = clustListNings[it]
-				error = 0
-				for v1 in range(numVertices):
-					for v2 in range(v1+1, numVertices):
-						same_cl = (v1 / clust_size) == (v2 / clust_size)
-						same_learned_cl = clusters[v1] == clusters[v2]
-						error += same_cl != same_learned_cl
-				meanClustErrNings[lvl, it] += float(error)*2/(numVertices)/(numVertices-1)
-
-		# update variables related to lvl
-		clust_size /= _numSubClustersPerLevel
-
-if runExact:
-	meanClustErrExact = meanClustErrExact/numRepetitions
-	print(meanClustErrExact)
-if runIASC:
-	meanClustErrApprox = meanClustErrApprox/numRepetitions
-	print(meanClustErrApprox)
-if runNing:
-	meanClustErrNings = meanClustErrNings/numRepetitions
-	print(meanClustErrNings)
-=======
     def __init__(self):
         self.numLevel = args.numLevel
         self.numSubClustersPerLevel = args.numSubClustersPerLevel
@@ -475,7 +297,6 @@
 if args.runNystrom:
     meanClustErrNystrom = meanClustErrNystrom/args.numRepetitions
     print(meanClustErrNystrom)
->>>>>>> 93a4a43b
 
 
 
@@ -494,31 +315,6 @@
     
 
 #Now lets plot the results
-<<<<<<< HEAD
-iterations = numpy.arange(startingIter, endIter)
-plotStyles = ['ko-', 'kx-', 'k+-', 'k.-', 'k*-', 'ks-']
-plotStyles2 = ['ko--', 'kx--', 'k+--', 'k.--', 'k*--', 'ks--']
-plotStyles3 = ['ko:', 'kx:', 'k+:', 'k:', 'k*:', 'ks:']
-
-for lvl in range(_numLevel):
-	plt.hold(False)
-	if runExact:
-		plt.plot(iterations, meanClustErrExact[lvl, :], plotStyles[0])
-		plt.hold(True)
-	if runIASC:
-		plt.plot(iterations, meanClustErrApprox[lvl, :], plotStyles2[0])
-		plt.hold(True)
-	if runNing:
-		plt.plot(iterations, meanClustErrNings[lvl, :], plotStyles3[0])
-		plt.hold(True)
-	plt.xlabel("Number of Iterations")
-	plt.ylabel("Error")
-	plt.savefig(resultsDir + "IncreasingContrastClustErrors_lvl"+ str(lvl)+"_pmax" + str(_maxP) + "_nEigen" + str(k2) + ".eps")
-	plt.show()
-
-# to run
-# python -c "execfile('exp/clusterexp/GrowingClusterContrast.py')"
-=======
 # lvl 0: 1 cluster
 # lvl 1: args.numSubClustersPerLevel clusters
 # lvl i: args.numSubClustersPerLevel^i clusters
@@ -546,4 +342,3 @@
 #    plt.show()
 
 
->>>>>>> 93a4a43b
