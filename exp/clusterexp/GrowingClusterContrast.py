--- conflicted
+++ resolved
@@ -6,7 +6,7 @@
 import logging
 import sys
 import itertools
-#import matplotlib.pyplot as plt # removed untill present in python3
+import matplotlib.pyplot as plt
 from apgl.util.PathDefaults import PathDefaults
 from apgl.util.Util import Util
 from apgl.graph import *
@@ -29,13 +29,12 @@
 args = argparse.Namespace()
 args.numLevel = 3 # including the level where all nodes are grouped
 args.numSubClustersPerLevel = 3
-args.numVerticesPerSmallestCluser = 2
+args.numVerticesPerSmallestCluser = 20
 args.maxP = 0.01
-args.startingIteration = 0
-args.endingIteration = 20
+args.startingIteration = 2
+args.endingIteration = 22
 
 # Arguments related to the algorithm
-args.nbUser = None # set to 'None' to have all users
 args.runIASC = False
 args.runExact = False
 args.runModularity = False
@@ -49,6 +48,8 @@
 args.exactFreq = 10
 
 args.numRepetitions = 2
+
+args.computeBound = False
 
 #=========================================================================
 #=========================================================================
@@ -75,6 +76,7 @@
 parser.add_argument("--k3", type=int, help="Number of row/cols used by to find the approximate eigenvalues with Nystrom approach", default=args.k3)
 parser.add_argument("--exactFreq", type=int, help="Number of iteration between each exact decomposition", default=args.exactFreq)
 parser.add_argument("--numRepetitions", type=int, help="Printed results are averaged on NUMREPETITION runs", default=args.numRepetitions)
+parser.add_argument("--computeBound", action="store_true", default=args.computeBound, help="Compute bounds on spaces angles")
 parser.parse_args(namespace=args)
 
 # miscellnious #
@@ -96,7 +98,6 @@
 #=========================================================================
 #=========================================================================
 class GrowingContrastGraphIterator(object):
-<<<<<<< HEAD
     def __init__(self):
         self.numLevel = args.numLevel
         self.numSubClustersPerLevel = args.numSubClustersPerLevel
@@ -124,6 +125,9 @@
     def __iter__(self):
         return self
 
+    def next(self):
+        self.__next__()
+        
     def __next__(self):
         # new edges
         numTry = 100
@@ -171,12 +175,18 @@
 numIter = len(range(args.startingIteration, args.endingIteration))
 
 logging.info("compute clusters")
-clusterer = IterativeSpectralClustering(args.k1, args.k2)
+exactClusterer = IterativeSpectralClustering(args.k1, alg="exact")
+approxClusterer = IterativeSpectralClustering(args.k1, args.k2, T=args.exactFreq, alg="IASC")
+nystromClusterer = IterativeSpectralClustering(args.k1, args.k2, k3=args.k3, T=args.exactFreq, alg="nystrom")
 ningsClusterer = NingSpectralClustering(args.k1)
-nystromClusterer = IterativeSpectralClustering(args.k1, args.k2, k3=args.k3, nystromEigs=True)
-
-clusterer.nb_iter_kmeans = 20
+
+exactClusterer.nb_iter_kmeans = 20
+approxClusterer.nb_iter_kmeans = 20
 nystromClusterer.nb_iter_kmeans = 20
+
+exactClusterer.computeBound = args.computeBound
+approxClusterer.computeBound = args.computeBound
+nystromClusterer.computeBound = args.computeBound
             
 def getGraphIterator():
     return itertools.islice(GrowingContrastGraphIterator(), args.startingIteration, args.endingIteration)
@@ -188,26 +198,26 @@
         # run with exact eigenvalue decomposition
         logging.info("Running exact method")
         graphIterator = getGraphIterator()
-        clustersExact = clusterer.clusterFromIterator(graphIterator, False)
+        clustersExact = exactClusterer.clusterFromIterator(graphIterator)
 
     if args.runIASC:
         # run with our incremental approximation
         logging.info("Running approximate method")
         graphIterator = getGraphIterator()
-        clustListApprox = clusterer.clusterFromIterator(graphIterator, True, T=args.exactFreq)
+        clustListApprox = approxClusterer.clusterFromIterator(graphIterator)
+
+    if args.runNystrom:
+        # run with Nystrom approximation
+        logging.info("Running nystrom method")
+        graphIterator = getGraphIterator()
+        clustListNystrom = nystromClusterer.clusterFromIterator(graphIterator)
 
     if args.runNing:
         # run with Ning's incremental approximation
         logging.info("Running Nings method")
         graphIterator = getGraphIterator()
 #        clustListNings = ningsClusterer.cluster(toDenseGraphListIterator(graphIterator))
-        clustListNings = ningsClusterer.cluster(graphIterator)
-
-    if args.runNystrom:
-        # run with Nystrom approximation
-        logging.info("Running nystrom method")
-        graphIterator = getGraphIterator()
-        clustListNystrom = nystromClusterer.clusterFromIterator(graphIterator, False)
+        clustListNings = ningsClusterer.cluster(graphIterator, T=args.exactFreq)
 
     # print clusters
     if args.runExact:
@@ -287,188 +297,6 @@
 if args.runNystrom:
     meanClustErrNystrom = meanClustErrNystrom/args.numRepetitions
     print(meanClustErrNystrom)
-=======
-	def __init__(self):
-		self.numLevel = _numLevel
-		self.numSubClustersPerLevel = _numSubClustersPerLevel
-		self.numSmallestCluster = self.numSubClustersPerLevel**(self.numLevel-1)
-		self.numVertices = self.numSmallestCluster*20
-		self.minP = 0.0005
-		self.maxP = _maxP
-		self.deltaP = (self.maxP-self.minP)/(self.numLevel-1)
-		self.iter = 0
-		# level matrix
-		self.levelMatrix = numpy.zeros((self.numVertices, self.numVertices))
-		self.fillLevelMatrix(0, self.numVertices, 1)
-		# edges matrix
-		self.edgesMatrix = scipy.sparse.csr_matrix((self.numVertices, self.numVertices))
-		
-	def fillLevelMatrix(self, i, size, lvl):
-		if lvl == self.numLevel:
-			return
-		subSize = size/self.numSubClustersPerLevel
-		for ii in range(i, i+size, subSize):
-			j = ii + subSize
-			self.levelMatrix[ii:j,ii:j] = lvl * numpy.ones((subSize, subSize))
-			self.fillLevelMatrix(ii, subSize, lvl+1)
-
-	def __iter__(self):
-		return self
-
-	def next(self):
-		# new edges
-		numTry = 100
-		for dev_null in range(0, numTry):
-			R = numpy.random.rand(self.numVertices, self.numVertices)
-			P = (self.minP + self.levelMatrix *self.deltaP)*self.iter
-			newEdges = numpy.array(R < P, dtype=float)
-			newEdges = numpy.array(newEdges - self.edgesMatrix.todense() > 0, dtype=float)
-			newEdges = numpy.array( (newEdges + newEdges.T)>0, dtype=float)
-			self.edgesMatrix = self.edgesMatrix + scipy.sparse.csr_matrix(newEdges)
-			if numpy.count_nonzero(newEdges) != 0:
-				break
-		else: # if leaving loop normaly
-			logging.warning("GrowingContrastGraphIterator did not add new edges in " + str(numTry) + " draws")
-#			print P
-#			print newEdges
-#			print self.edgesMatrix*7 +1
-#			print sum(newEdges.ravel()), sum(newEdges.ravel()) == 0.0
-		self.iter += 1
-		return self.edgesMatrix
-
-
-
-
-#===========================================
-# cluster
-
-k1 = 9 # numCluster to learn
-k2 = 8*k1 # numEigenVector kept
-startingIter = 3
-endIter = 23
-numIter = endIter - startingIter
-
-#Variables to choose which methods to run
-runIASC = True
-runExact = True
-runNing = False
-
-numRepetitions = 50
-#numRepetitions = 2
-
-print "compute clusters"
-exactClusterer = IterativeSpectralClustering(k1, alg="exact")
-approxClusterer = IterativeSpectralClustering(k1, k2, T=1000, alg="IASC")
-ningsClusterer = NingSpectralClustering(k1)
-
-def getGraphIterator():
-	return itertools.islice(GrowingContrastGraphIterator(), startingIter, endIter)
-
-for r in range(numRepetitions):
-	logging.info("run " + str(r))
-	
-	if runExact:
-		# run with exact eigenvalue decomposition
-		logging.info("Running exact method")
-		graphIterator = getGraphIterator()
-		clustersExact = exactClusterer.clusterFromIterator(graphIterator)
-
-	if runIASC:
-		# run with our incremental approximation
-		logging.info("Running approximate method")
-		graphIterator = getGraphIterator()
-		clustListApprox = approxClusterer.clusterFromIterator(graphIterator)
-
-	if runNing:
-		# run with Ning's incremental approximation
-		logging.info("Running Nings method")
-		graphIterator = getGraphIterator()
-		clustListNings = ningsClusterer.cluster(toDenseGraphListIterator(graphIterator))
-
-	# print clusters
-	if runExact:
-		logging.info("learned clustering with exact eigenvalue decomposition")
-		for i in range(len(clustersExact)):
-			clusters = clustersExact[i]
-			print(clusters)
-	if runIASC:
-		logging.info("learned clustering with our approximation approach")
-		for i in range(len(clustListApprox)):
-			clusters = clustListApprox[i]
-			print(clusters)
-	if runNing:
-		logging.info("learned clustering with Nings approximation approach")
-		for i in range(len(clustListNings)):
-			clusters = clustListNings[i]
-			print(clusters)
-
-	# compute error for each iteration and lvl
-	# error: proportion of pairs of vertices (x,y) s.t.
-	#    (cl(x) == cl(y)) != (learned_cl(x) == learned_cl(y))
-	if not 'meanClustErrExact' in locals():
-		meanClustErrExact = numpy.zeros((_numLevel, numIter))
-		meanClustErrApprox = numpy.zeros((_numLevel, numIter))
-		meanClustErrNings = numpy.zeros((_numLevel, numIter))
-		if runExact:
-			numVertices = clustersExact[0].size
-		if runIASC:
-			numVertices = clustListApprox[0].size
-		if runNing:
-			numVertices = clustListNings[0].size
-			
-
-	clust_size = numVertices # number of vertices per cluster
-	for lvl in range(_numLevel):
-
-		if runExact:
-			# error with exact eigenvalue decomposition
-			for it in range(numIter):
-				clusters = clustersExact[it]
-				error = 0
-				for v1 in range(numVertices):
-					for v2 in range(v1+1, numVertices):
-						same_cl = (v1 / clust_size) == (v2 / clust_size)
-						same_learned_cl = clusters[v1] == clusters[v2]
-						error += same_cl != same_learned_cl
-				meanClustErrExact[lvl, it] += float(error)*2/(numVertices)/(numVertices-1)
-
-		if runIASC:
-			# error with our incremental approximation
-			for it in range(numIter):
-				clusters = clustListApprox[it]
-				error = 0
-				for v1 in range(numVertices):
-					for v2 in range(v1+1, numVertices):
-						same_cl = (v1 / clust_size) == (v2 / clust_size)
-						same_learned_cl = clusters[v1] == clusters[v2]
-						error += same_cl != same_learned_cl
-				meanClustErrApprox[lvl, it] += float(error)*2/(numVertices)/(numVertices-1)
-
-		if runNing:
-			# error with Ning incremental approximation
-			for it in range(numIter):
-				clusters = clustListNings[it]
-				error = 0
-				for v1 in range(numVertices):
-					for v2 in range(v1+1, numVertices):
-						same_cl = (v1 / clust_size) == (v2 / clust_size)
-						same_learned_cl = clusters[v1] == clusters[v2]
-						error += same_cl != same_learned_cl
-				meanClustErrNings[lvl, it] += float(error)*2/(numVertices)/(numVertices-1)
-
-		# update variables related to lvl
-		clust_size /= _numSubClustersPerLevel
-
-if runExact:
-	meanClustErrExact = meanClustErrExact/numRepetitions
-	print(meanClustErrExact)
-if runIASC:
-	meanClustErrApprox = meanClustErrApprox/numRepetitions
-	print(meanClustErrApprox)
-if runNing:
-	meanClustErrNings = meanClustErrNings/numRepetitions
-	print(meanClustErrNings)
->>>>>>> 6b3afdcb
 
 
 
@@ -486,34 +314,31 @@
     numpy.savetxt(res_file, res)
     
 
-### removed until present in python3 ###
 #Now lets plot the results
-#iterations = numpy.arange(args.startingIteration, args.endingIteration)
-#plotStyles = ['ko-', 'kx-', 'k+-', 'k.-', 'k*-', 'ks-']
-#plotStyles = ['ko-', 'kx-', 'k+-', 'k.-', 'k*-', 'ks-']
-#plotStyles2 = ['ko--', 'kx--', 'k+--', 'k.--', 'k*--', 'ks--']
-#plotStyles2 = ['ko--', 'kx--', 'k+--', 'k.--', 'k*--', 'ks--']
-#plotStyles3 = ['ko:', 'kx:', 'k+:', 'k:', 'k*:', 'ks:']
-
-#for lvl in range(args.numLevel):
-#    plt.hold(False)
-#    if args.runExact:
-#        plt.plot(iterations, meanClustErrExact[lvl, :], plotStyles[0], label="Exact")
-#        plt.hold(True)
-#    if args.runIASC:
-#        plt.plot(iterations, meanClustErrApprox[lvl, :], plotStyles2[0], label="IASC")
-#        plt.hold(True)
-#    if args.runNing:
-#        plt.plot(iterations, meanClustErrNings[lvl, :], plotStyles3[0], label="Ning et al.")
-#        plt.hold(True)
-#    if args.runNystrom:
-#        plt.plot(iterations, meanClustErrNystom[lvl, :], plotStyles3[0], label="Nystrom")
-#        plt.hold(True)
-#    plt.xlabel("Number of Iterations")
-#    plt.ylabel("Error")
-#    plt.legend()
-#    plt.savefig(resultsDir + "IncreasingContrastClustErrors_lvl"+ str(lvl)+"_pmax" + str(args.maxP) + "_nEigen" + str(args.k2) + ".eps")
-#    logging.info(resultsDir + "IncreasingContrastClustErrors_lvl"+ str(lvl)+"_pmax" + str(args.maxP) + "_nEigen" + str(args.k2) + ".eps")
-##    plt.show()
-
-
+# lvl 0: 1 cluster
+# lvl 1: args.numSubClustersPerLevel clusters
+# lvl i: args.numSubClustersPerLevel^i clusters
+iterations = numpy.arange(args.startingIteration, args.endingIteration)
+
+for lvl in range(args.numLevel):
+    plt.hold(False)
+    if args.runExact:
+        plt.plot(iterations, meanClustErrExact[lvl, :], 'ko-', label="Exact")
+        plt.hold(True)
+    if args.runIASC:
+        plt.plot(iterations, meanClustErrApprox[lvl, :], 'rx-', label="IASC")
+        plt.hold(True)
+    if args.runNystrom:
+        plt.plot(iterations, meanClustErrNystrom[lvl, :], 'bx--', label="Nystrom")
+        plt.hold(True)
+    if args.runNing:
+        plt.plot(iterations, meanClustErrNings[lvl, :], 'gx:', label="Ning et al.")
+        plt.hold(True)
+    plt.xlabel("Number of Iterations")
+    plt.ylabel("Error")
+    plt.legend()
+    plt.savefig(resultsDir + "IncreasingContrastClustErrors_lvl"+ str(lvl)+"_pmax" + str(args.maxP) + "_nEigen" + str(args.k2) + ".eps")
+    logging.info(resultsDir + "IncreasingContrastClustErrors_lvl"+ str(lvl)+"_pmax" + str(args.maxP) + "_nEigen" + str(args.k2) + ".eps")
+#    plt.show()
+
+
